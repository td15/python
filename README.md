--- conflicted
+++ resolved
@@ -166,13 +166,9 @@
 
 Starting from 4.0 release, we do not support directly calling exec or attach calls. you should use stream module to call them. so instead
 of `resp = api.connect_get_namespaced_pod_exec(name, ...` you should call `resp = stream(api.connect_get_namespaced_pod_exec, name, ...`.
-<<<<<<< HEAD
-See more at [exec example](examples/exec.py).
 
 Using Stream will overwrite the requests protocol in _core_v1_api.CoreV1Api()_ 
 This will cause a failure in  non-exec/attach calls. If you reuse your api client object, you will need to 
 recreate it between api calls that use _stream_ and other api calls.
     
-=======
-See more at [exec example](examples/pod_exec.py).
->>>>>>> ca4f3119
+See more at [exec example](examples/pod_exec.py).